--- conflicted
+++ resolved
@@ -83,17 +83,6 @@
     fun parse(raw: String, replacements: Map<String, Any?>? = null): Array<out BaseComponent> {
         val builder = StringBuilder(raw)
 
-<<<<<<< HEAD
-        /* Set replacements */
-        if (replacements != null) {
-            for ((k, v) in replacements) {
-                raw = raw.replace(k, if (v == null) {
-                    "null"
-                } else {
-                    (serializers?.get(v.javaClass)?.serialize(v) ?: v.toString()).replace("\"", "\\\"")
-                })
-            }
-=======
         val components = LinkedList<BaseComponent>()
 
         // Set replacements and keep track of indices
@@ -106,7 +95,6 @@
 
             builder.replace(start, start + k.length, replacement)
             replacedIndices.add(start .. start + replacement.length - 1)
->>>>>>> 2d70a0fc
         }
 
         // Parse colors and events
